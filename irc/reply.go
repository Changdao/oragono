--- conflicted
+++ resolved
@@ -95,29 +95,16 @@
 // messaging replies
 //
 
-<<<<<<< HEAD
-func RplPrivMsg(source Identifiable, target Identifiable, message string) string {
+func RplPrivMsg(source Identifiable, target Identifiable, message Text) string {
 	return NewStringReply(source, PRIVMSG, "%s :%s", target.Nick(), message)
 }
 
-func RplNotice(source Identifiable, target Identifiable, message string) string {
+func RplNotice(source Identifiable, target Identifiable, message Text) string {
 	return NewStringReply(source, NOTICE, "%s :%s", target.Nick(), message)
 }
 
-func RplNick(source Identifiable, newNick string) string {
-	return NewStringReply(source, NICK, newNick)
-=======
-func RplPrivMsg(source Identifier, target Identifier, message Text) string {
-	return NewStringReply(source, PRIVMSG, "%s :%s", target.Nick(), message)
-}
-
-func RplNotice(source Identifier, target Identifier, message Text) string {
-	return NewStringReply(source, NOTICE, "%s :%s", target.Nick(), message)
-}
-
-func RplNick(source Identifier, newNick Name) string {
+func RplNick(source Identifiable, newNick Name) string {
 	return NewStringReply(source, NICK, newNick.String())
->>>>>>> e9fb5979
 }
 
 func RplJoin(client *Client, channel *Channel) string {
