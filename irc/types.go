--- conflicted
+++ resolved
@@ -37,8 +37,6 @@
 	return strings.Join(strs, " ")
 }
 
-<<<<<<< HEAD
-=======
 func (set CapabilitySet) DisableString() string {
 	parts := make([]string, len(set))
 	index := 0
@@ -49,10 +47,6 @@
 	return strings.Join(parts, " ")
 }
 
-// a string with wildcards
-type Mask string
-
->>>>>>> 33df0439
 // add, remove, list modes
 type ModeOp rune
 
